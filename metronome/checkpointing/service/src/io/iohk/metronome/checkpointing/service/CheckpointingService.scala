package io.iohk.metronome.checkpointing.service

import cats.data.{NonEmptyList, NonEmptyVector, OptionT}
import cats.effect.concurrent.Ref
import cats.effect.{Concurrent, Resource, Sync, Timer}
import cats.implicits._
import io.iohk.metronome.checkpointing.CheckpointingAgreement
import io.iohk.metronome.checkpointing.interpreter.InterpreterService.InterpreterConnection
import io.iohk.metronome.checkpointing.interpreter.{InterpreterRPC, ServiceRPC}
import io.iohk.metronome.checkpointing.models.Transaction.CheckpointCandidate
import io.iohk.metronome.checkpointing.models.{
  Block,
  CheckpointCertificate,
  Ledger,
  Mempool,
  Transaction
}
import io.iohk.metronome.checkpointing.service.CheckpointingService.{
  CheckpointData,
  LedgerNode,
  LedgerTree
}
import io.iohk.metronome.checkpointing.service.storage.LedgerStorage
import io.iohk.metronome.checkpointing.service.tracing.CheckpointingEvent
import io.iohk.metronome.crypto.ECPublicKey
import io.iohk.metronome.hotstuff.consensus.basic.{Phase, QuorumCertificate}
import io.iohk.metronome.hotstuff.service.ApplicationService
import io.iohk.metronome.hotstuff.service.storage.{
  BlockStorage,
  ViewStateStorage
}
import io.iohk.metronome.storage.KVStoreRunner
import io.iohk.metronome.tracer.Tracer

import scala.annotation.tailrec
import scala.concurrent.duration.FiniteDuration

class CheckpointingService[F[_]: Sync, N](
    ledgerTreeRef: Ref[F, LedgerTree],
    mempoolRef: Ref[F, Mempool],
    lastCommittedHeaderRef: Ref[F, Block.Header],
    checkpointDataRef: Ref[F, Option[CheckpointData]],
    ledgerStorage: LedgerStorage[N],
    blockStorage: BlockStorage[N, CheckpointingAgreement],
    interpreterClient: InterpreterRPC[F],
    config: CheckpointingService.Config
)(implicit storeRunner: KVStoreRunner[F, N])
    extends ApplicationService[F, CheckpointingAgreement] {

  override def createBlock(
<<<<<<< HEAD
      highQC: QuorumCertificate[CheckpointingAgreement]
  ): F[Option[Block]] = (
    for {
      parent    <- OptionT(getBlock(highQC.blockHash))
      oldLedger <- OptionT(projectLedger(parent))
      mempool   <- OptionT.liftF(projectMempool(highQC.blockHash))

      newBody <- OptionT {
        if (mempool.isEmpty && config.expectCheckpointCandidateNotifications)
          Block.Body.empty.some.pure[F]
        else
          interpreterClient.createBlockBody(oldLedger, mempool.proposerBlocks)
      }

      newLedger = oldLedger.update(newBody.transactions)
      newBlock  = Block.make(parent.header, newLedger.hash, newBody)

      _ <- OptionT.liftF(updateLedgerTree(newLedger, newBlock.header))
    } yield newBlock
  ).value
=======
      highQC: QuorumCertificate[CheckpointingAgreement, Phase.Prepare]
  ): F[Option[Block]] = ???
>>>>>>> 88f34d06

  override def validateBlock(block: Block): F[Option[Boolean]] = {
    val ledgers = for {
      nextLedger <- OptionT(projectLedger(block))
      tree       <- OptionT.liftF(ledgerTreeRef.get)
      prevLedger <- tree.get(block.header.parentHash).map(_.ledger).toOptionT[F]
    } yield (prevLedger, nextLedger)

    ledgers.value.flatMap {
      case Some((prevLedger, nextLedger))
          if nextLedger.hash == block.header.postStateHash =>
        interpreterClient.validateBlockBody(block.body, prevLedger)

      case _ => false.some.pure[F]
    }
  }

  override def executeBlock(
      block: Block,
      commitQC: QuorumCertificate[CheckpointingAgreement, Phase.Commit],
      commitPath: NonEmptyList[Block.Hash]
  ): F[Boolean] = {
    require(commitQC.phase == Phase.Commit, "Commit QC required")
    projectLedger(block).flatMap {
      case Some(ledger) =>
        updateCheckpointData(block).flatMap { checkpointDataOpt =>
          if (block.hash != commitQC.blockHash)
            false.pure[F]
          else {
            val certificateOpt = checkpointDataOpt
              .flatMap { cd =>
                CheckpointCertificate
                  .construct(cd.block, cd.headers.toNonEmptyList, commitQC)
              }
              .toOptionT[F]

            saveLedger(block.header, ledger) >>
              certificateOpt.cataF(
                ().pure[F],
                interpreterClient.newCheckpointCertificate
              ) >>
              true.pure[F]
          }
        }

      case None =>
        Sync[F].raiseError(
          new IllegalStateException(s"Could not execute block: ${block.hash}")
        )
    }
  }

  /** Computes and saves the intermediate ledgers leading up to and including
    * the one resulting from the `block` transactions, either by looking up
    * already computed ledgers in the `ledgerTree` or fetching ancestor blocks
    * from `blockStorage`.
    * Only descendants of the root of the `ledgerTree` (last committed ledger)
    * will be evaluated
    */
  private def projectLedger(block: Block): F[Option[Ledger]] = {
    (for {
      ledgerTree   <- ledgerTreeRef.get
      commitHeight <- lastCommittedHeaderRef.get.map(_.height)
    } yield {
      def loop(block: Block): OptionT[F, Ledger] = {
        def doUpdate(ledger: Ledger) =
          OptionT.liftF {
            val newLedger = ledger.update(block.body.transactions)
            updateLedgerTree(newLedger, block.header).as(newLedger)
          }

        ledgerTree.get(block.header.parentHash) match {
          case Some(oldLedger) =>
            doUpdate(oldLedger.ledger)

          case None if block.header.height <= commitHeight =>
            OptionT.none

          case None =>
            for {
              parent    <- OptionT(getBlock(block.header.parentHash))
              oldLedger <- loop(parent)
              newLedger <- doUpdate(oldLedger)
            } yield newLedger
        }
      }

      ledgerTree
        .get(block.hash)
        .map(_.ledger)
        .toOptionT[F]
        .orElse(loop(block))
        .value
    }).flatten
  }

  //TODO: PM-3107
  /** Used when creating a new block, this clears the checkpoint flag
    * and filters the mempool out of any `ProposerBlock` transactions
    * that were included since last committed block up to the
    * `blockHash`
    */
  def projectMempool(blockHash: Block.Hash): F[Mempool] =
    mempoolRef.getAndUpdate(_.clearCheckpointCandidate)

  /** Saves a new ledger in the tree only if a parent state exists.
    * Because we're only adding to the tree no locking around it is necessary
    */
  private def updateLedgerTree(
      ledger: Ledger,
      header: Block.Header
  ): F[Unit] = {
    ledgerTreeRef
      .update { tree =>
        if (tree.contains(header.parentHash))
          tree + (header.hash -> LedgerNode(ledger, header))
        else
          tree
      }
  }

  private def updateCheckpointData(
      block: Block
  ): F[Option[CheckpointData]] = {
    val containsCheckpoint = block.body.transactions.exists {
      case _: CheckpointCandidate => true
      case _                      => false
    }

    checkpointDataRef.updateAndGet { cd =>
      if (containsCheckpoint)
        CheckpointData(block).some
      else
        cd.map(_.extend(block.header))
    }
  }

  private def getBlock(hash: Block.Hash): F[Option[Block]] =
    storeRunner.runReadOnly(blockStorage.get(hash))

  private def saveLedger(header: Block.Header, ledger: Ledger): F[Unit] = {
    storeRunner.runReadWrite {
      ledgerStorage.put(ledger)
    } >>
      ledgerTreeRef.update(clearLedgerTree(header, ledger)) >>
      lastCommittedHeaderRef.set(header) >>
      checkpointDataRef.set(None)
  }

  /** Makes the `commitHeader` and the associated 'ledger' the root of the tree,
    * while retaining any descendants of the `commitHeader`
    */
  private def clearLedgerTree(commitHeader: Block.Header, ledger: Ledger)(
      ledgerTree: LedgerTree
  ): LedgerTree = {

    @tailrec
    def loop(
        oldTree: LedgerTree,
        newTree: LedgerTree,
        height: Long
    ): LedgerTree =
      if (oldTree.isEmpty) newTree
      else {
        val (higherLevels, currentLevel) = oldTree.partition { case (_, ln) =>
          ln.height > height
        }
        val children = currentLevel.filter { case (_, ln) =>
          newTree.contains(ln.parentHash)
        }
        loop(higherLevels, newTree ++ children, height + 1)
      }

    loop(
      ledgerTree.filter { case (_, ln) => ln.height > commitHeader.height },
      LedgerTree.root(ledger, commitHeader),
      commitHeader.height + 1
    )
  }

  override def syncState(
      sources: NonEmptyVector[ECPublicKey],
      block: Block
  ): F[Boolean] = ???
}

object CheckpointingService {

  case class Config(
      expectCheckpointCandidateNotifications: Boolean,
      interpreterTimeout: FiniteDuration
  )

  /** A node in LedgerTree
    *  `parentHash` and `height` are helpful when resetting the tree
    */
  case class LedgerNode(
      ledger: Ledger,
      parentHash: Block.Hash,
      height: Long
  )

  object LedgerNode {
    def apply(ledger: Ledger, header: Block.Header): LedgerNode =
      LedgerNode(ledger, header.parentHash, header.height)
  }

  /** The internal structure used to represent intermediate ledgers resulting
    * from execution and validation
    */
  type LedgerTree = Map[Block.Hash, LedgerNode]

  object LedgerTree {
    def root(ledger: Ledger, header: Block.Header): LedgerTree =
      Map(header.hash -> LedgerNode(ledger, header))
  }

  /** Used to track the most recent checkpoint candidate
    * `block` - last containing a checkpoint candidate
    * `headers` - path from the `block` to the last executed one
    *
    * These values along with Commit QC can be used to construct
    * a `CheckpointCertificate`
    */
  case class CheckpointData(
      block: Block,
      headers: NonEmptyVector[Block.Header]
  ) {
    def extend(header: Block.Header): CheckpointData =
      copy(headers = headers :+ header)
  }

  object CheckpointData {
    def apply(block: Block): CheckpointData =
      CheckpointData(block, NonEmptyVector.of(block.header))
  }

  private class ServiceRpcImpl[F[_]](mempoolRef: Ref[F, Mempool])
      extends ServiceRPC[F] {

    override def newProposerBlock(
        proposerBlock: Transaction.ProposerBlock
    ): F[Unit] =
      mempoolRef.update(_.add(proposerBlock))

    override def newCheckpointCandidate: F[Unit] =
      mempoolRef.update(_.withNewCheckpointCandidate)
  }

  def apply[F[_]: Concurrent: Timer, N](
      ledgerStorage: LedgerStorage[N],
      blockStorage: BlockStorage[N, CheckpointingAgreement],
      viewStateStorage: ViewStateStorage[N, CheckpointingAgreement],
      interpreterConnection: InterpreterConnection[F],
      config: CheckpointingService.Config
  )(implicit
      storeRunner: KVStoreRunner[F, N],
      tracer: Tracer[F, CheckpointingEvent]
  ): Resource[F, CheckpointingService[F, N]] = {
    val lastExecuted: F[(Block, Ledger)] =
      storeRunner.runReadOnly {
        val query = for {
          blockHash <- OptionT.liftF(
            viewStateStorage.getLastExecutedBlockHash
          )
          block <- OptionT(blockStorage.get(blockHash))
          //a genesis (empty) state should be present in LedgerStorage on first run
          ledger <- OptionT(ledgerStorage.get(block.header.postStateHash))
        } yield (block, ledger)
        query.value
      } >>= {
        _.toOptionT[F].getOrElseF {
          Sync[F].raiseError(
            new IllegalStateException("Last executed block/state not found")
          )
        }
      }

    val serviceConstructor = for {
      (block, ledger) <- lastExecuted
      ledgerTree      <- Ref.of(LedgerTree.root(ledger, block.header))
      lastExec        <- Ref.of(block.header)
      checkpointData  <- Ref.of(None: Option[CheckpointData])
    } yield new CheckpointingService[F, N](
      ledgerTree,
      _,
      lastExec,
      checkpointData,
      ledgerStorage,
      blockStorage,
      _,
      config
    )

    for {
      serviceCons <- Resource.liftF(serviceConstructor)
      mempool     <- Resource.liftF(Ref.of(Mempool.init))
      serviceRpc = new ServiceRpcImpl(mempool)
      interpreterClient <- InterpreterClient(
        interpreterConnection,
        serviceRpc,
        config.interpreterTimeout
      )
    } yield serviceCons(mempool, interpreterClient)
  }

}<|MERGE_RESOLUTION|>--- conflicted
+++ resolved
@@ -48,8 +48,7 @@
     extends ApplicationService[F, CheckpointingAgreement] {
 
   override def createBlock(
-<<<<<<< HEAD
-      highQC: QuorumCertificate[CheckpointingAgreement]
+      highQC: QuorumCertificate[CheckpointingAgreement, Phase.Prepare]
   ): F[Option[Block]] = (
     for {
       parent    <- OptionT(getBlock(highQC.blockHash))
@@ -69,10 +68,6 @@
       _ <- OptionT.liftF(updateLedgerTree(newLedger, newBlock.header))
     } yield newBlock
   ).value
-=======
-      highQC: QuorumCertificate[CheckpointingAgreement, Phase.Prepare]
-  ): F[Option[Block]] = ???
->>>>>>> 88f34d06
 
   override def validateBlock(block: Block): F[Option[Boolean]] = {
     val ledgers = for {
