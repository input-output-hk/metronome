import mill._
import mill.modules._
import scalalib._
import ammonite.ops._
import coursier.maven.MavenRepository
import mill.scalalib.{PublishModule, ScalaModule}
import mill.scalalib.publish.{Developer, License, PomSettings, VersionControl}
import $ivy.`com.lihaoyi::mill-contrib-versionfile:$MILL_VERSION`
import mill.contrib.versionfile.VersionFileModule

object versionFile extends VersionFileModule

object VersionOf {
  val cats             = "2.3.1"
  val config           = "1.4.1"
  val `kind-projector` = "0.11.3"
  val logback          = "1.2.3"
  val monix            = "3.3.0"
  val prometheus       = "0.10.0"
  val rocksdb          = "6.15.2"
  val scalacheck       = "1.15.2"
  val scalalogging     = "3.9.2"
  val scalatest        = "3.2.5"
  val scalanet         = "0.7.0"
  val shapeless        = "2.3.3"
  val `scodec-core`    = "1.11.7"
  val `scodec-bits`    = "1.1.12"
}

// Using 2.12.13 instead of 2.12.10 to access @nowarn, to disable certain deperaction
// warnings that come up in 2.13 but are too awkward to work around.
object metronome extends Cross[MetronomeModule]("2.12.13", "2.13.4")

class MetronomeModule(val crossScalaVersion: String) extends CrossScalaModule {

  // Get rid of the `metronome-2.13.4-` part from the artifact name. The JAR name suffix will shows the Scala version.
  // Check with `mill show metronome[2.13.4].__.artifactName` or `mill __.publishLocal`.
  private def removeCrossVersion(artifactName: String): String =
    "metronome-" + artifactName.split("-").drop(2).mkString("-")

  // In objects inheriting this trait, use `override def moduleDeps: Seq[PublishModule]`
  // to point at other modules that also get published. In other cases such as tests
  // it can be `override def moduleDeps: Seq[JavaModule]`, i.e. point at any module.
  trait Publishing extends PublishModule {
    def description: String

    // Make sure there's no newline in the file.
    override def publishVersion = versionFile.currentVersion().toString

    override def pomSettings = PomSettings(
      description = description,
      organization = "io.iohk",
      url = "https://github.com/input-output-hk/metronome",
      licenses = Seq(License.`Apache-2.0`),
      versionControl = VersionControl.github("input-output-hk", "metronome"),
      // Add yourself if you make a PR!
      developers = Seq(
        Developer("aakoshh", "Akosh Farkash", "https://github.com/aakoshh"),
        Developer(
          "lemastero",
          "Piotr Paradzinski",
          "https://github.com/lemastero"
        )
      )
    )
  }

  /** Common properties for all Scala modules. */
  trait SubModule extends ScalaModule {
    override def scalaVersion = crossScalaVersion
    override def artifactName = removeCrossVersion(super.artifactName())

    override def ivyDeps = Agg(
      ivy"org.typelevel::cats-core:${VersionOf.cats}",
      ivy"org.typelevel::cats-effect:${VersionOf.cats}"
    )

    override def scalacOptions = Seq(
      "-unchecked",
      "-deprecation",
      "-feature",
      "-encoding",
      "utf-8",
      "-Xfatal-warnings",
      "-Ywarn-value-discard"
    ) ++ {
      crossScalaVersion.take(4) match {
        case "2.12" =>
          // These options don't work well with 2.13
          Seq(
            "-Xlint:unsound-match",
            "-Ywarn-inaccessible",
            "-Ywarn-unused-import",
            "-Ypartial-unification", // Required for the `>>` syntax.
            "-language:higherKinds",
            "-language:postfixOps"
          )
        case "2.13" =>
          Seq()
      }
    }

    // `extends Tests` uses the context of the module in which it's defined
    trait TestModule extends Tests {
      override def artifactName =
        removeCrossVersion(super.artifactName())

      override def scalacOptions =
        SubModule.this.scalacOptions

      override def testFrameworks =
        Seq(
          "org.scalatest.tools.Framework",
          "org.scalacheck.ScalaCheckFramework"
        )

      // It may be useful to see logs in tests.
      override def moduleDeps: Seq[JavaModule] =
        super.moduleDeps ++ Seq(logging)

      override def ivyDeps = Agg(
        ivy"org.scalatest::scalatest:${VersionOf.scalatest}",
        ivy"org.scalacheck::scalacheck:${VersionOf.scalacheck}",
        ivy"ch.qos.logback:logback-classic:${VersionOf.logback}"
      )

      def single(args: String*) = T.command {
        super.runMain("org.scalatest.run", args: _*)
      }
    }
  }

<<<<<<< HEAD
  /** Generic Peer-to-Peer components that can multiplex protocols
    * from different modules over a single authenticated TLS connection.
    */
  object networking extends SubModule {
    override def moduleDeps: Seq[JavaModule] =
      Seq(tracing, crypto)

    override def ivyDeps = super.ivyDeps() ++ Agg(
      ivy"io.iohk::scalanet:${VersionOf.scalanet}"
    )

    object test extends TestModule
  }

=======
  /** Data models shared between all modules. */
  object core extends SubModule with Publishing {
    override def description: String =
      "Common data models."

    override def ivyDeps = Agg(
      ivy"com.chuusai::shapeless:${VersionOf.shapeless}"
    )
  }

  /** Generic Peer-to-Peer components that can multiplex protocols
    * from different modules over a single authenticated TLS connection.
    */
  object networking extends SubModule

>>>>>>> a4ad463d
  /** Storage abstractions, e.g. a generic key-value store. */
  object storage extends SubModule {
    override def ivyDeps = super.ivyDeps() ++ Agg(
      ivy"org.typelevel::cats-free:${VersionOf.cats}",
      ivy"org.scodec::scodec-bits:${VersionOf.`scodec-bits`}",
      ivy"org.scodec::scodec-core:${VersionOf.`scodec-core`}"
    )

    object test extends TestModule
  }

  /** Emit trace events, abstracting away logs and metrics.
    *
    * Based on https://github.com/input-output-hk/iohk-monitoring-framework/tree/master/contra-tracer
    */
  object tracing extends SubModule with Publishing {
    override def description: String =
      "Abstractions for contravariant tracing."

    def scalacPluginIvyDeps = Agg(
      ivy"org.typelevel:::kind-projector:${VersionOf.`kind-projector`}"
    )
  }

  /** Additional crypto utilities such as threshold signature. */
  object crypto extends SubModule with Publishing {
    override def description: String =
      "Cryptographic primitives to support HotStuff and BFT proof verification."

    // TODO: Use crypto library from Mantis.
    object test extends TestModule
  }

  /** Generic HotStuff BFT library. */
  object hotstuff extends SubModule {

    /** Pure consensus models. */
    object consensus extends SubModule {
      override def moduleDeps: Seq[PublishModule] =
        Seq(core, crypto)

      object test extends TestModule
    }

    /** Expose forensics events via tracing. */
    object forensics extends SubModule

    /** Implements peer-to-peer communication, state and block synchronisation.
      *
      * Includes the remote communication protocol messages and networking.
      */
    object service extends SubModule {
      override def moduleDeps: Seq[JavaModule] =
        Seq(storage, tracing, crypto, hotstuff.consensus, hotstuff.forensics)

      override def ivyDeps = super.ivyDeps() ++ Agg(
        ivy"io.iohk::scalanet:${VersionOf.scalanet}"
      )

      object test extends TestModule
    }
  }

  /** Components realising the checkpointing functionality using HotStuff. */
  object checkpointing extends SubModule {

    /** Library to be included on the PoW side to talk to the checkpointing service.
      *
      * Includes the certificate models, the local communication protocol messages and networking.
      */
    object interpreter extends SubModule with Publishing {
      override def description: String =
        "Components to implement a PoW side checkpointing interpreter."

      override def ivyDeps = Agg(
        ivy"io.iohk::scalanet:${VersionOf.scalanet}"
      )

      override def moduleDeps: Seq[PublishModule] =
        Seq(tracing, crypto)
    }

    /** Implements the checkpointing functionality, the ledger rules,
      * and state synchronisation, which is not an inherent part of
      * HotStuff, but applies to the checkpointing use case.
      *
      * If it was published, it could be directly included in the checkpoint assisted blockchain application,
      * so the service and the interpreter can share data in memory.
      */
    object service extends SubModule {
      override def moduleDeps: Seq[JavaModule] =
        Seq(tracing, hotstuff.service, checkpointing.interpreter)

      object test extends TestModule
    }

    /** Executable application for running HotStuff and checkpointing as a stand-alone process,
      * communicating with the interpreter over TCP.
      */
    object app extends SubModule {
      override def moduleDeps: Seq[JavaModule] =
        Seq(hotstuff.service, checkpointing.service, rocksdb, logging, metrics)

      override def ivyDeps = super.ivyDeps() ++ Agg(
        ivy"com.typesafe:config:${VersionOf.config}",
        ivy"ch.qos.logback:logback-classic:${VersionOf.logback}",
        ivy"io.iohk::scalanet-discovery:${VersionOf.scalanet}",
        ivy"io.monix::monix:${VersionOf.monix}"
      )

      object test extends TestModule
    }
  }

  /** Implements tracing abstractions to do structured logging. */
  object logging extends SubModule {
    override def moduleDeps: Seq[JavaModule] =
      Seq(tracing)

    override def ivyDeps = super.ivyDeps() ++ Agg(
      ivy"com.typesafe.scala-logging::scala-logging:${VersionOf.scalalogging}"
    )
  }

  /** Implements tracing abstractions to expose metrics to Prometheus. */
  object metrics extends SubModule {
    override def moduleDeps: Seq[JavaModule] =
      Seq(tracing)

    override def ivyDeps = super.ivyDeps() ++ Agg(
      ivy"io.prometheus:simpleclient:${VersionOf.prometheus}",
      ivy"io.prometheus:simpleclient_httpserver:${VersionOf.prometheus}"
    )
  }

  /** Implements the storage abstractions using RocksDB. */
  object rocksdb extends SubModule {
    override def moduleDeps: Seq[JavaModule] =
      Seq(storage)

    override def ivyDeps = super.ivyDeps() ++ Agg(
      ivy"org.rocksdb:rocksdbjni:${VersionOf.rocksdb}"
    )

    object test extends TestModule {
      override def ivyDeps = super.ivyDeps() ++ Agg(
        ivy"io.monix::monix:${VersionOf.monix}"
      )
    }
  }
}<|MERGE_RESOLUTION|>--- conflicted
+++ resolved
@@ -130,7 +130,16 @@
     }
   }
 
-<<<<<<< HEAD
+  /** Data models shared between all modules. */
+  object core extends SubModule with Publishing {
+    override def description: String =
+      "Common data models."
+
+    override def ivyDeps = Agg(
+      ivy"com.chuusai::shapeless:${VersionOf.shapeless}"
+    )
+  }
+
   /** Generic Peer-to-Peer components that can multiplex protocols
     * from different modules over a single authenticated TLS connection.
     */
@@ -145,23 +154,6 @@
     object test extends TestModule
   }
 
-=======
-  /** Data models shared between all modules. */
-  object core extends SubModule with Publishing {
-    override def description: String =
-      "Common data models."
-
-    override def ivyDeps = Agg(
-      ivy"com.chuusai::shapeless:${VersionOf.shapeless}"
-    )
-  }
-
-  /** Generic Peer-to-Peer components that can multiplex protocols
-    * from different modules over a single authenticated TLS connection.
-    */
-  object networking extends SubModule
-
->>>>>>> a4ad463d
   /** Storage abstractions, e.g. a generic key-value store. */
   object storage extends SubModule {
     override def ivyDeps = super.ivyDeps() ++ Agg(
