--- conflicted
+++ resolved
@@ -11,7 +11,6 @@
 object versionFile extends VersionFileModule
 
 object VersionOf {
-<<<<<<< HEAD
   val cats             = "2.3.1"
   val config           = "1.4.1"
   val `kind-projector` = "0.11.3"
@@ -26,20 +25,6 @@
   val shapeless        = "2.3.3"
   val `scodec-core`    = "1.11.7"
   val `scodec-bits`    = "1.1.12"
-=======
-  val cats          = "2.3.1"
-  val config        = "1.4.1"
-  val logback       = "1.2.3"
-  val monix         = "3.3.0"
-  val prometheus    = "0.10.0"
-  val rocksdb       = "6.15.2"
-  val scalacheck    = "1.15.2"
-  val scalalogging  = "3.9.2"
-  val scalatest     = "3.2.5"
-  val scalanet      = "0.7.0"
-  val `scodec-core` = "1.11.7"
-  val `scodec-bits` = "1.1.12"
->>>>>>> 4ac22eaf
 }
 
 // Using 2.12.13 instead of 2.12.10 to access @nowarn, to disable certain deperaction
